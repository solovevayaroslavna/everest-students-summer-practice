import { Alert, Box, Skeleton, Tab, Tabs } from '@mui/material';
import {
  Link,
  Outlet,
  useMatch,
  useNavigate,
  useParams,
} from 'react-router-dom';
import { NoMatch } from '../404/NoMatch';
import BackNavigationText from 'components/back-navigation-text';
import { DbActionButton } from './db-action-button';
import { Messages } from './db-cluster-details.messages';
import { DBClusterDetailsTabs } from './db-cluster-details.types';
<<<<<<< HEAD
import { DbCluster, DbClusterStatus } from 'shared-types/dbCluster.types';
import { StatusField } from 'components/status-field/status-field';
import { beautifyDbClusterStatus } from 'pages/databases/DbClusterView.utils';
import { DB_CLUSTER_STATUS_TO_BASE_STATUS } from 'pages/databases/DbClusterView.constants';
=======
import { DbClusterStatus } from 'shared-types/dbCluster.types';
import { useDbCluster } from 'hooks/api/db-cluster/useDbCluster';
>>>>>>> 4d7158e6

export const DbClusterDetails = () => {
  const { dbClusterName = '', namespace = '' } = useParams();
  const { data: dbCluster, isLoading } = useDbCluster(
    dbClusterName,
    namespace,
    {
      enabled: !!namespace && !!dbClusterName,
    }
  );
  const routeMatch = useMatch('/databases/:namespace/:dbClusterName/:tabs');
  const navigate = useNavigate();
  const currentTab = routeMatch?.params?.tabs;

  if (isLoading) {
    return (
      <>
        <Skeleton variant="rectangular" />
        <Skeleton variant="rectangular" />
        <Skeleton />
        <Skeleton />
        <Skeleton />
        <Skeleton variant="rectangular" />
      </>
    );
  }

  // We went through the array and know the cluster is not there. Safe to show 404
  if (!dbCluster) {
    return <NoMatch />;
  }

  // All clear, show the cluster data
  return (
    <Box sx={{ width: '100%' }}>
      <Box
        sx={{
          display: 'flex',
          gap: 1,
          alignItems: 'center',
          justifyContent: 'flex-start',
          mb: 1,
        }}
      >
<<<<<<< HEAD
        <Box
          sx={{
            display: 'flex',
            gap: 1,
            alignItems: 'center',
          }}
        >
          <IconButton onClick={() => navigate('/databases')}>
            <ArrowBackIosIcon sx={{ pl: '10px' }} fontSize="large" />
          </IconButton>
          <Typography variant="h4">{dbClusterName}</Typography>
        </Box>
=======
        <BackNavigationText
          text={dbClusterName!}
          onBackClick={() => navigate('/databases')}
        />
        {/* At this point, loading is done and we either have the cluster or not */}
>>>>>>> 4d7158e6
        <DbActionButton dbCluster={dbCluster!} />
        {/* {dbCluster.status &&  я могу сделать через условный рендеринг, либо чтобы стиль кода был одинаков, то сделать через ! как сделано на строчке выше, 
        но можно ли быть уверенным в том, что статус точно существует???*/}
          <StatusField
            dataTestId={dbClusterName}
            status={dbCluster.status!.status}
            statusMap={DB_CLUSTER_STATUS_TO_BASE_STATUS}
          >
            {beautifyDbClusterStatus(dbCluster.status!.status)}
          </StatusField>
        {/* } */}
        {/* At this point, loading is done and we either have the cluster or not */}
      </Box>
      <Box
        sx={{
          borderBottom: 1,
          borderColor: 'divider',
          mb: 1,
        }}
      >
        <Tabs
          value={currentTab}
          variant="scrollable"
          allowScrollButtonsMobile
          aria-label="nav tabs"
        >
          {Object.keys(DBClusterDetailsTabs).map((item) => (
            <Tab
              // @ts-ignore
              label={Messages[item]}
              // @ts-ignore
              key={DBClusterDetailsTabs[item]}
              // @ts-ignore
              value={DBClusterDetailsTabs[item]}
              // @ts-ignore
              to={DBClusterDetailsTabs[item]}
              component={Link}
              data-testid={`${
                DBClusterDetailsTabs[item as DBClusterDetailsTabs]
              }`}
            />
          ))}
        </Tabs>
      </Box>
      {dbCluster.status?.status === DbClusterStatus.restoring && (
        <Alert severity="warning" sx={{ my: 1 }}>
          {Messages.restoringDb}
        </Alert>
      )}
      <Outlet />
    </Box>
  );
};<|MERGE_RESOLUTION|>--- conflicted
+++ resolved
@@ -11,15 +11,12 @@
 import { DbActionButton } from './db-action-button';
 import { Messages } from './db-cluster-details.messages';
 import { DBClusterDetailsTabs } from './db-cluster-details.types';
-<<<<<<< HEAD
+import { DbClusterStatus } from 'shared-types/dbCluster.types';
+import { useDbCluster } from 'hooks/api/db-cluster/useDbCluster';
 import { DbCluster, DbClusterStatus } from 'shared-types/dbCluster.types';
 import { StatusField } from 'components/status-field/status-field';
 import { beautifyDbClusterStatus } from 'pages/databases/DbClusterView.utils';
 import { DB_CLUSTER_STATUS_TO_BASE_STATUS } from 'pages/databases/DbClusterView.constants';
-=======
-import { DbClusterStatus } from 'shared-types/dbCluster.types';
-import { useDbCluster } from 'hooks/api/db-cluster/useDbCluster';
->>>>>>> 4d7158e6
 
 export const DbClusterDetails = () => {
   const { dbClusterName = '', namespace = '' } = useParams();
@@ -64,26 +61,10 @@
           mb: 1,
         }}
       >
-<<<<<<< HEAD
-        <Box
-          sx={{
-            display: 'flex',
-            gap: 1,
-            alignItems: 'center',
-          }}
-        >
-          <IconButton onClick={() => navigate('/databases')}>
-            <ArrowBackIosIcon sx={{ pl: '10px' }} fontSize="large" />
-          </IconButton>
-          <Typography variant="h4">{dbClusterName}</Typography>
-        </Box>
-=======
         <BackNavigationText
           text={dbClusterName!}
           onBackClick={() => navigate('/databases')}
         />
-        {/* At this point, loading is done and we either have the cluster or not */}
->>>>>>> 4d7158e6
         <DbActionButton dbCluster={dbCluster!} />
         {/* {dbCluster.status &&  я могу сделать через условный рендеринг, либо чтобы стиль кода был одинаков, то сделать через ! как сделано на строчке выше, 
         но можно ли быть уверенным в том, что статус точно существует???*/}
