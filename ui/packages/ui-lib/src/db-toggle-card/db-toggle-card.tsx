<<<<<<< HEAD
import { Typography } from '@mui/material';
=======
import { Box, Stack, SvgIconProps, Typography } from '@mui/material';
import { DbType } from '@percona/types';
>>>>>>> 4d7158e6
import { humanizeDbType } from './db-toggle-card.utils';
import type { DbToggleCardProps } from './db-toggle-card.types';
import ToggleCard from '../toggle-card';

const DbToggleCard = (props: DbToggleCardProps) => {
  const { lowerContent, ...rest } = props;
  const { value } = rest;

  return (
<<<<<<< HEAD
    <ToggleCard {...props} data-testid={`${value}-toggle-button`}>
      <Typography variant="body1">{humanizeDbType(value)}</Typography>
=======
    <ToggleCard {...rest} data-testid={`${value}-toggle-button`}>
      <Stack>
        <Box display={'flex'}>
          <DbIcon type={value} />
          <Typography variant="body1">{humanizeDbType(value)}</Typography>
        </Box>
        {lowerContent && <Box mt={1}>{lowerContent}</Box>}
      </Stack>
>>>>>>> 4d7158e6
    </ToggleCard>
  );
};

export default DbToggleCard;<|MERGE_RESOLUTION|>--- conflicted
+++ resolved
@@ -1,31 +1,14 @@
-<<<<<<< HEAD
 import { Typography } from '@mui/material';
-=======
-import { Box, Stack, SvgIconProps, Typography } from '@mui/material';
-import { DbType } from '@percona/types';
->>>>>>> 4d7158e6
 import { humanizeDbType } from './db-toggle-card.utils';
 import type { DbToggleCardProps } from './db-toggle-card.types';
 import ToggleCard from '../toggle-card';
 
 const DbToggleCard = (props: DbToggleCardProps) => {
-  const { lowerContent, ...rest } = props;
-  const { value } = rest;
+  const { value } = props;
 
   return (
-<<<<<<< HEAD
     <ToggleCard {...props} data-testid={`${value}-toggle-button`}>
       <Typography variant="body1">{humanizeDbType(value)}</Typography>
-=======
-    <ToggleCard {...rest} data-testid={`${value}-toggle-button`}>
-      <Stack>
-        <Box display={'flex'}>
-          <DbIcon type={value} />
-          <Typography variant="body1">{humanizeDbType(value)}</Typography>
-        </Box>
-        {lowerContent && <Box mt={1}>{lowerContent}</Box>}
-      </Stack>
->>>>>>> 4d7158e6
     </ToggleCard>
   );
 };
